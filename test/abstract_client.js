--- conflicted
+++ resolved
@@ -496,8 +496,6 @@
     it('does not wait acks when force-closing', function (done) {
       // non-running broker
       var client = connect('mqtt://localhost:8993')
-
-<<<<<<< HEAD
         client.publish('test', 'test', { qos: 1 })
         client.end(true, done)
       })
@@ -514,10 +512,6 @@
           client.end(true, done)
         }
       })
-=======
-      client.publish('test', 'test', { qos: 1 })
-      client.end(true, done)
->>>>>>> 941f3ebe
     })
   })
 
