--- conflicted
+++ resolved
@@ -435,44 +435,41 @@
       client.once('connect', function () {
         client.publish('hello', '中国', done);
       });
-<<<<<<< HEAD
-    })
-    it('Publish 10 QoS 2 and receive for issue 252', function(done) {
-        var client = connect();
-
-	var count=0;
-        client.on('connect', function() {
-          client.subscribe('test');
+    });
+
+    it('Publish 10 QoS 2 and receive them', function (done) {
+      var client = connect(),
+        count = 0;
+
+      client.on('connect', function () {
+        client.subscribe('test');
+        client.publish('test', 'test', { qos: 2 });
+      });
+
+      client.on('message', function () {
+        if (10 <= count) {
+          done();
+        } else {
           client.publish('test', 'test', { qos: 2 });
-        });
-
-        client.on('message', function(t, p, packet) {
-	  //console.log("got a message"+ count);
-	  if (count>=10){
-	    done();
-	  } else {
-            client.publish('test', 'test', { qos: 2 });
-	  }
-
-        });
-        server.once('client', function(client) {
-          client.on('offline', function() {
-	    done("error went offline... didnt see this happen");
-	  });
-          client.on('subscribe', function() {
-            client.on('publish', function(packet) {
-              client.publish(packet);
-            });
-          });
-          client.on('pubrel', function(packet) {
-	    count++;
-	    //console.log("got pubrel");
-	  });
-        });
-      });
-=======
-    });
->>>>>>> fb1ee9d4
+        }
+      });
+
+      server.once('client', function (serverClient) {
+        serverClient.on('offline', function () {
+          done('error went offline... didnt see this happen');
+        });
+
+        serverClient.on('subscribe', function () {
+          serverClient.on('publish', function (packet) {
+            serverClient.publish(packet);
+          });
+        });
+
+        serverClient.on('pubrel', function () {
+          count++;
+        });
+      });
+    });
   });
 
   describe('unsubscribing', function () {
