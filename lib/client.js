--- conflicted
+++ resolved
@@ -790,15 +790,9 @@
  * @api private
  */
 
-<<<<<<< HEAD
-MqttClient.prototype._handlePubrel = function(packet,callback) {
-  var mid = packet.messageId
-    , that = this;
-=======
-MqttClient.prototype._handlePubrel = function (packet) {
+MqttClient.prototype._handlePubrel = function (packet, callback) {
   var mid = packet.messageId,
     that = this;
->>>>>>> fb1ee9d4
 
   that.incomingStore.get(packet, function (err, pub) {
     if (err) {
@@ -810,12 +804,7 @@
       that.incomingStore.put(packet);
     }
 
-<<<<<<< HEAD
-    that._sendPacket({cmd: "pubcomp", messageId: mid}, 
-		callback);
-=======
-    that._sendPacket({cmd: 'pubcomp', messageId: mid});
->>>>>>> fb1ee9d4
+    that._sendPacket({cmd: 'pubcomp', messageId: mid}, callback);
   });
 };
 
