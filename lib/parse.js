--- conflicted
+++ resolved
@@ -2,25 +2,17 @@
 var protocol = require('./protocol');
 var bops = require('bops');
 
-<<<<<<< HEAD
-module.exports.header = function(buf, packet) {
+var parser = module.exports;
+
+parser.header = function(buf, packet) {
   var zero = bops.readUInt8(buf, 0);
   packet.cmd = protocol.types[zero >> protocol.CMD_SHIFT];
   packet.retain = (zero & protocol.RETAIN_MASK) !== 0;
   packet.qos = (zero >> protocol.QOS_SHIFT) & protocol.QOS_MASK;
   packet.dup = (zero & protocol.DUP_MASK) !== 0;
-=======
-var parser = module.exports;
-
-parser.header = function(buf, packet) {
-  packet.cmd = protocol.types[buf[0] >> protocol.CMD_SHIFT];
-  packet.retain = (buf[0] & protocol.RETAIN_MASK) !== 0;
-  packet.qos = (buf[0] >> protocol.QOS_SHIFT) & protocol.QOS_MASK;
-  packet.dup = (buf[0] & protocol.DUP_MASK) !== 0;
->>>>>>> d19af3bd
-  return packet;
-};
-  
+  return packet;
+};
+
 parser.connect = function(buf, packet) {
   parser._pos = 0;
   parser._len = buf.length;
@@ -39,43 +31,23 @@
   packet.protocolId = protocolId;
 
   // Parse protocol version number
-<<<<<<< HEAD
-  if(pos > len) return null;
-  packet.protocolVersion = bops.readUInt8(buf, pos);
-  pos += 1;
+  if(parser._pos > parser._len) return null;
+  packet.protocolVersion = bops.readUInt8(buf, parser._pos);
+  parser._pos += 1;
   
   // Parse connect flags
-  flags.username = (bops.readUInt8(buf, pos) & protocol.USERNAME_MASK);
-  flags.password = (bops.readUInt8(buf, pos) & protocol.PASSWORD_MASK);
-  flags.will = (bops.readUInt8(buf, pos) & protocol.WILL_FLAG_MASK);
+  flags.username = (bops.readUInt8(buf, parser._pos) & protocol.USERNAME_MASK);
+  flags.password = (bops.readUInt8(buf, parser._pos) & protocol.PASSWORD_MASK);
+  flags.will = (bops.readUInt8(buf, parser._pos) & protocol.WILL_FLAG_MASK);
   
   if(flags.will) {
     packet.will = {};
-    packet.will.retain = (bops.readUInt8(buf, pos) & protocol.WILL_RETAIN_MASK) !== 0;
-    packet.will.qos = (bops.readUInt8(buf, pos) & protocol.WILL_QOS_MASK) >> protocol.WILL_QOS_SHIFT;
-  }
-  
-  packet.clean = (bops.readUInt8(buf, pos) & protocol.CLEAN_SESSION_MASK) !== 0;
-  pos += 1;
-=======
-  if(parser._pos > parser._len) return null;
-  packet.protocolVersion = buf[parser._pos];
+    packet.will.retain = (bops.readUInt8(buf, parser._pos) & protocol.WILL_RETAIN_MASK) !== 0;
+    packet.will.qos = (bops.readUInt8(buf, parser._pos) & protocol.WILL_QOS_MASK) >> protocol.WILL_QOS_SHIFT;
+  }
+  
+  packet.clean = (bops.readUInt8(buf, parser._pos) & protocol.CLEAN_SESSION_MASK) !== 0;
   parser._pos += 1;
-  
-  // Parse connect flags
-  flags.username = (buf[parser._pos] & protocol.USERNAME_MASK);
-  flags.password = (buf[parser._pos] & protocol.PASSWORD_MASK);
-  flags.will = (buf[parser._pos] & protocol.WILL_FLAG_MASK);
-  
-  if(flags.will) {
-    packet.will = {};
-    packet.will.retain = (buf[parser._pos] & protocol.WILL_RETAIN_MASK) !== 0;
-    packet.will.qos = (buf[parser._pos] & protocol.WILL_QOS_MASK) >> protocol.WILL_QOS_SHIFT;
-  }
-  
-  packet.clean = (buf[parser._pos] & protocol.CLEAN_SESSION_MASK) !== 0;
-  parser._pos += 1;
->>>>>>> d19af3bd
   
   // Parse keepalive
   packet.keepalive = this.parse_num(buf);
@@ -141,32 +113,23 @@
     if(packet.messageId === null) return new Error('Parse error - cannot parse message id');
   }
   
-<<<<<<< HEAD
   if (Buffer.isBuffer(buf)) {
 
     // Parse the payload
     /* No checks - whatever remains in the packet is the payload */
     if (encoding !== 'binary') {
-      packet.payload = buf.toString(encoding, pos, len);
+      packet.payload = buf.toString(encoding, parser._pos, parser._len);
     } else {
-      packet.payload = buf.slice(pos, len);
+      packet.payload = buf.slice(parser._pos, parser._len);
     }
   } else {
-    buf = bops.subarray(buf, pos, len);
+    buf = bops.subarray(buf, parser._pos, parser._len);
 
     if (encoding !== 'binary') {
       buf = bops.to(buf, encoding);
     }
 
     packet.payload = buf;
-=======
-  // Parse the payload
-  /* No checks - whatever remains in the packet is the payload */
-  if (encoding !== 'binary') {
-    packet.payload = buf.toString(encoding, parser._pos, parser._len);
-  } else {
-    packet.payload = buf.slice(parser._pos, parser._len);
->>>>>>> d19af3bd
   }
   
   return packet; 
@@ -269,38 +232,27 @@
   return packet;
 };
 
-<<<<<<< HEAD
-var parse_num = function(buf, len, pos) {
-  if(2 > pos + len) return null;
-  return bops.readUInt16BE(buf, pos);
-}
-
-var parse_string = function(buf, len, pos) {
-  var length = parse_num(buf, len, pos);
-  if(length === null || length > pos + len) return null;
-
-  if (Buffer.isBuffer(buf)) {
-    return [buf.toString('utf8', pos + 2, pos + length + 2), length];
-  } else {
-    return [bops.to(bops.subarray(buf, pos + 2, pos + length + 2), 'utf8'), length];
-  }
-=======
 parser.parse_num = function(buf) {
   if(2 > parser._pos + parser._len) return null;
 
-  var result = buf.readUInt16BE(parser._pos);
+  var result = bops.readUInt16BE(buf, parser._pos);
   parser._pos += 2;
   return result;
 }
 
 parser.parse_string = function(buf) {
-  var length = parser.parse_num(buf);
+  var length = parser.parse_num(buf)
+    , result;
 
   if(length === null || length + parser._pos > parser._len) return null;
 
-  var result = buf.toString('utf8', parser._pos, parser._pos + length);
+  if (Buffer.isBuffer(buf)) {
+    result = buf.toString('utf8', parser._pos, parser._pos + length);
+  } else {
+    result = bops.to(bops.subarray(buf, parser._pos, parser._pos + length), 'utf8');
+  }
+
   parser._pos += length;
 
   return result;
->>>>>>> d19af3bd
 }