import { MqttClient } from './client'
import { Store } from './store'
<<<<<<< HEAD
import { QoS } from 'mqtt-packet'
import { ClientOptions } from 'ws'
import { ClientRequestArgs } from 'http'
=======
import { QoS, UserProperties } from 'mqtt-packet'
>>>>>>> be17dd7b

export declare type StorePutCallback = () => void

export interface IClientOptions extends ISecureClientOptions {
  port?: number // port is made into a number subsequently
  host?: string // host does NOT include port
  hostname?: string
  path?: string
  protocol?: 'wss' | 'ws' | 'mqtt' | 'mqtts' | 'tcp' | 'ssl' | 'wx' | 'wxs'

  wsOptions?: ClientOptions | ClientRequestArgs
  /**
   *  10 seconds, set to 0 to disable
   */
  keepalive?: number
  /**
   * 'mqttjs_' + Math.random().toString(16).substr(2, 8)
   */
  clientId?: string
  /**
   * 'MQTT'
   */
  protocolId?: string
  /**
   * 4
   */
  protocolVersion?: number
  /**
   * true, set to false to receive QoS 1 and 2 messages while offline
   */
  clean?: boolean
  /**
   * 1000 milliseconds, interval between two reconnections
   */
  reconnectPeriod?: number
  /**
   * 30 * 1000 milliseconds, time to wait before a CONNACK is received
   */
  connectTimeout?: number
  /**
   * the username required by your broker, if any
   */
  username?: string
  /**
   * the password required by your broker, if any
   */
  password?: string
  /**
   * a Store for the incoming packets
   */
  incomingStore?: Store
  /**
   * a Store for the outgoing packets
   */
  outgoingStore?: Store
  queueQoSZero?: boolean
  reschedulePings?: boolean
  servers?: Array<{
    host: string
    port: number
    protocol?: 'wss' | 'ws' | 'mqtt' | 'mqtts' | 'tcp' | 'ssl' | 'wx' | 'wxs'
  }>
  /**
   * true, set to false to disable re-subscribe functionality
   */
  resubscribe?: boolean
  /**
   * a message that will sent by the broker automatically when the client disconnect badly.
   */
  will?: {
    /**
     * the topic to publish
     */
    topic: string
    /**
     * the message to publish
     */
    payload: Buffer | string
    /**
     * the QoS
     */
    qos: QoS
    /**
     * the retain flag
     */
    retain: boolean,
    /*
    *  properies object of will
    * */
    properties?: {
      willDelayInterval?: number,
      payloadFormatIndicator?: boolean,
      messageExpiryInterval?: number,
      contentType?: string,
      responseTopic?: string,
      correlationData?: Buffer,
      userProperties?: UserProperties
    }
  }
  transformWsUrl?: (url: string, options: IClientOptions, client: MqttClient) => string,
  properties?: {
    sessionExpiryInterval?: number,
    receiveMaximum?: number,
    maximumPacketSize?: number,
    topicAliasMaximum?: number,
    requestResponseInformation?: boolean,
    requestProblemInformation?: boolean,
    userProperties?: UserProperties,
    authenticationMethod?: string,
    authenticationData?: Buffer
  }
}
export interface ISecureClientOptions {
  /**
   * optional private keys in PEM format
   */
  key?: string | string[] | Buffer | Buffer[] | Object[]
  /**
   * optional cert chains in PEM format
   */
  cert?: string | string[] | Buffer | Buffer[]
  /**
   * Optionally override the trusted CA certificates in PEM format
   */
  ca?: string | string[] | Buffer | Buffer[]
  rejectUnauthorized?: boolean
}
export interface IClientPublishOptions {
  /**
   * the QoS
   */
  qos?: QoS
  /**
   * the retain flag
   */
  retain?: boolean
  /**
   * whether or not mark a message as duplicate
   */
  dup?: boolean
  /*
   *  MQTT 5.0 properties object
   */
  properties?: {
    payloadFormatIndicator?: number,
    messageExpiryInterval?: number,
    topicAlias?: string,
    responseTopic?: string,
    correlationData?: Buffer,
    userProperties?: UserProperties,
    subscriptionIdentifier?: number,
    contentType?: string
  }
  /**
   * callback called when message is put into `outgoingStore`
   */
  cbStorePut?: StorePutCallback
}
export interface IClientSubscribeOptions {
  /**
   * the QoS
   */
  qos: QoS,
  /*
  * no local flag
  * */
  nl?: boolean,
  /*
  * Retain As Published flag
  * */
  rap?: boolean,
  /*
  * Retain Handling option
  * */
  rh?: number
}
export interface IClientReconnectOptions {
  /**
   * a Store for the incoming packets
   */
  incomingStore?: Store
  /**
   * a Store for the outgoing packets
   */
  outgoingStore?: Store
}<|MERGE_RESOLUTION|>--- conflicted
+++ resolved
@@ -1,12 +1,8 @@
 import { MqttClient } from './client'
-import { Store } from './store'
-<<<<<<< HEAD
-import { QoS } from 'mqtt-packet'
+import { Store } from './store''
 import { ClientOptions } from 'ws'
 import { ClientRequestArgs } from 'http'
-=======
 import { QoS, UserProperties } from 'mqtt-packet'
->>>>>>> be17dd7b
 
 export declare type StorePutCallback = () => void
 
